/*
 *
 * Copyright 2015 Netflix, Inc.
 *
 *    Licensed under the Apache License, Version 2.0 (the "License");
 *    you may not use this file except in compliance with the License.
 *    You may obtain a copy of the License at
 *
 *         http://www.apache.org/licenses/LICENSE-2.0
 *
 *    Unless required by applicable law or agreed to in writing, software
 *    distributed under the License is distributed on an "AS IS" BASIS,
 *    WITHOUT WARRANTIES OR CONDITIONS OF ANY KIND, either express or implied.
 *    See the License for the specific language governing permissions and
 *    limitations under the License.
 *
 */

package com.netflix.imflibrary.st0377.header;

import com.netflix.imflibrary.IMFErrorLogger;
import com.netflix.imflibrary.KLVPacket;
import com.netflix.imflibrary.exceptions.MXFException;
import com.netflix.imflibrary.annotations.MXFProperty;
import com.netflix.imflibrary.st0377.CompoundDataTypes;

/**
 * Object model corresponding to GenericSoundEssenceDescriptor structural metadata set defined in st377-1:2011
 */
public abstract class GenericSoundEssenceDescriptor extends FileDescriptor{

    public enum ElectroSpatialFormulation {
        TWO_CHANNEL_MODE_DEFAULT(0),
        TWO_CHANNEL_MODE(1),
        SINGLE_CHANNEL_MODE(2),
        PRIMARY_SECONDARY_MODE(3),
        STEREOPHONIC_MODE(4),
        SINGLE_CHANNEL_DOUBLE_FREQUENCY_MODE(7),
        STEREO_LEFT_CHANNEL_DOUBLE_FREQUENCY_MODE(8),
        STEREO_RIGHT_CHANNEL_DOUBLE_FREQUENCY_MODE(9),
        MULTI_CHANNEL_MODE(15);

        private final Short mode;

        ElectroSpatialFormulation(int mode) {
            this.mode = (short)mode;
        }

        public Short value() {
            return mode;
        }
    }

    private static final String ERROR_DESCRIPTION_PREFIX = "MXF Header Partition: " + GenericSoundEssenceDescriptor.class.getSimpleName() + " : ";
    protected GenericSoundEssenceDescriptorBO genericSoundEssenceDescriptorBO;

    /**
     * Getter for the audio sampling rate numerator of this WaveAudioEssenceDescriptor
     *
     * @return audio sampling rate numerator in the inclusive range [1, Integer.MAX_VALUE]
     * @throws MXFException when audio sampling rate numerator is out of range
     */
    public int getAudioSamplingRateNumerator() throws MXFException
    {
        long value = this.genericSoundEssenceDescriptorBO.audio_sampling_rate.getNumerator();
        if ((value <=0) || (value > Integer.MAX_VALUE))
        {
            throw new MXFException(String.format("Observed audio sampling rate numerator = %d, which is not supported at this time", value));
        }
        return (int)value;
    }

    /**
     * Getter for the audio sampling rate denominator of this WaveAudioEssenceDescriptor
     *
     * @return audio sampling rate denominator in the inclusive range [1, Integer.MAX_VALUE]
     * @throws MXFException when audio sampling rate denominator is out of range
     */
    public int getAudioSamplingRateDenominator() throws MXFException
    {
        long value = this.genericSoundEssenceDescriptorBO.audio_sampling_rate.getDenominator();
        if ((value <=0) || (value > Integer.MAX_VALUE))
        {
            throw new MXFException(String.format("Observed audio sampling rate denominator = %d, which is not supported at this time", value));
        }
        return (int)value;
    }

    /**
     * Getter for the channel count of this WaveAudioEssenceDescriptor
     *
     * @return channel count in the inclusive range [1, Integer.MAX_VALUE]
     * @throws MXFException when channel count is out of range
     */
    public int getChannelCount() throws MXFException
    {
        long value = this.genericSoundEssenceDescriptorBO.channelcount;
        if ((value <0) || (value > Integer.MAX_VALUE))
        {
            throw new MXFException(String.format("Observed channel count = %d, which is not supported at this time", value));
        }
        return (int)value;
    }

    /**
     * Getter for the quantization bits of this WaveAudioEssenceDescriptor
     *
     * @return quantization bits in the inclusive range [1, Integer.MAX_VALUE]
     * @throws MXFException when quantization bits is out of range
     */
    public int getQuantizationBits() throws MXFException
    {
        long value = this.genericSoundEssenceDescriptorBO.quantization_bits;
        if ((value <=0) || (value > Integer.MAX_VALUE))
        {
            throw new MXFException(String.format("Observed quantization bits = %d, which is not supported at this time", value));
        }
        return (int)value;
    }

    /**
     * Getter for Codec UL (can be null)
     * @return Codec UL (can be null)
     */
    public UL getCodec() {
        return this.genericSoundEssenceDescriptorBO.getCodecUL();
    }

    /**
     * Getter for Sound Essence Coding UL (can be null)
     * @return Sound Essence Coding UL (can be null)
     */
    public UL getSoundEssenceCoding() {
        return this.genericSoundEssenceDescriptorBO.getSoundEssenceCodingUL();
    }

    /**
     * Getter for Electro-Spatial Formulation (can be null)
     * @return Electro-Spatial Formulation (can be null)
     */
    public ElectroSpatialFormulation getElectroSpatialFormulation() {
        return this.genericSoundEssenceDescriptorBO.getElectroSpatialFormulation();
    }

    /**
     * Getter for Reference Audio Alignment Level (can be null)
     * @return Reference Audio Alignment Level (can be null)
     */
    public Short getReferenceAudioAlignmentLevel() {
        return this.genericSoundEssenceDescriptorBO.getReferenceAudioAlignmentLevel();
    }

    /**
     * Getter for the Reference Image Edit Rate (can be null)
     * @return Rational for Reference Image Edit Rate (can be null)
     */
    public CompoundDataTypes.Rational getReferenceImageEditRate() {
        return this.genericSoundEssenceDescriptorBO.getReferenceImageEditRate();
    }

    /**
     * Getter for the Essence Container UL of this FileDescriptor
     * @return a UL representing the Essence Container
     */
    public UL getEssenceContainerUL(){
        return this.genericSoundEssenceDescriptorBO.getEssenceContainerUL();
    }

    public static abstract class GenericSoundEssenceDescriptorBO extends FileDescriptorBO{

        @MXFProperty(size=0) protected final CompoundDataTypes.Rational audio_sampling_rate = null;
        @MXFProperty(size=4) protected final Long channelcount = null;
        @MXFProperty(size=4) protected final Long quantization_bits = null;
        @MXFProperty(size=16) protected final UL sound_essence_coding = null;
        @MXFProperty(size=8) protected final CompoundDataTypes.Rational reference_image_edit_rate = null;
        @MXFProperty(size=1) protected final Short reference_audio_alignment_level = null;
        @MXFProperty(size=1) protected  final ElectroSpatialFormulation electro_spatial_formulation = null;

        private final IMFErrorLogger imfErrorLogger;
        /**
         * Constructor for a File descriptor ByteObject.
         *
         * @param header the MXF KLV header (Key and Length field)
<<<<<<< HEAD
         * @param imfErrorLogger logger object
=======
         * @param imfErrorLogger logger for recording any parsing errors
>>>>>>> cafae801
         */
        public GenericSoundEssenceDescriptorBO(final KLVPacket.Header header, IMFErrorLogger imfErrorLogger) {
            super(header);
            this.imfErrorLogger = imfErrorLogger;
        }

        public void postPopulateCheck() {
            if (this.instance_uid == null)
            {
                imfErrorLogger.addError(IMFErrorLogger.IMFErrors.ErrorCodes.IMF_ESSENCE_METADATA_ERROR, IMFErrorLogger.IMFErrors.ErrorLevels.NON_FATAL,
                        GenericSoundEssenceDescriptor.ERROR_DESCRIPTION_PREFIX + "instance_uid is null");
            }

            if (this.audio_sampling_rate == null)
            {
                imfErrorLogger.addError(IMFErrorLogger.IMFErrors.ErrorCodes.IMF_ESSENCE_METADATA_ERROR, IMFErrorLogger.IMFErrors.ErrorLevels.NON_FATAL,
                        GenericSoundEssenceDescriptor.ERROR_DESCRIPTION_PREFIX + "audio_sampling_rate is null");
            }

            if (this.channelcount == null)
            {
                imfErrorLogger.addError(IMFErrorLogger.IMFErrors.ErrorCodes.IMF_ESSENCE_METADATA_ERROR, IMFErrorLogger.IMFErrors.ErrorLevels.NON_FATAL,
                        GenericSoundEssenceDescriptor.ERROR_DESCRIPTION_PREFIX + "channelcount is null");
            }

            if (this.quantization_bits == null)
            {
                imfErrorLogger.addError(IMFErrorLogger.IMFErrors.ErrorCodes.IMF_ESSENCE_METADATA_ERROR, IMFErrorLogger.IMFErrors.ErrorLevels.NON_FATAL,
                        GenericSoundEssenceDescriptor.ERROR_DESCRIPTION_PREFIX + "quantization_bits is null");
            }
        }

        /**
         * Accessor for the Essence Container UL of this FileDescriptor
         * @return a UL representing the Essence Container
         */
        public UL getSoundEssenceCodingUL(){
            return this.sound_essence_coding;
        }


        /**
         * Accessor for the Essence Container UL of this FileDescriptor
         * @return a UL representing the Essence Container
         */
        public ElectroSpatialFormulation getElectroSpatialFormulation(){
            return this.electro_spatial_formulation;
        }


        /**
         * Accessor for the Reference Audio Alignment Level of this Generic Sound Essence Descriptor
         * @return a Short representing the Reference Audio Alignment Level of this Generic Sound Essence Descriptor
         */
        public Short getReferenceAudioAlignmentLevel(){
            return this.reference_audio_alignment_level;
        }


        /**
         * Accessor for the Reference Image Edit Rate for this Generic Sound Essence Descriptor
         * @return a Rational representing the Reference Image Edit Rate for this Generic Sound Essence Descriptor
         */
        public CompoundDataTypes.Rational getReferenceImageEditRate(){
            return this.reference_image_edit_rate;
        }

        /**
         * A method that compares this GenericSoundEssenceDescriptorBO with the object that was passed in and returns true/false depending on whether the objects
         * match field for field.
         * Note: If the object passed in is not an instance of a GenericSoundEssenceDescriptorBO this method would return
         * false.
         * @param other the object that this parsed GenericSoundEssenceDescriptorBO should be compared with
         * @return result of comparing this parsed GenericSoundEssenceDescriptorBO with the object that was passed in
         */
        public boolean equals(Object other) {
            if(!(other instanceof GenericSoundEssenceDescriptorBO))
            {
                return false;
            }
            GenericSoundEssenceDescriptorBO otherObject = (GenericSoundEssenceDescriptorBO)other;

            if ((this.audio_sampling_rate == null) || (!this.audio_sampling_rate.equals(otherObject.audio_sampling_rate)))
            {
                return false;
            }

            if ((this.channelcount== null) || (!this.channelcount.equals(otherObject.channelcount)))
            {
                return false;
            }

            if ((this.quantization_bits == null) || (!this.quantization_bits.equals(otherObject.quantization_bits)))
            {
                return false;
            }

            return true;
        }

        /**
         * Getter for the sum of hash codes of AudioSamplingRate, Channel Count, Quantization Bits
         * of this GenericSoundEssenceDescriptor
         * @return the sum of hash codes of AudioSamplingRate, Channel Count, Quantization Bits and Block Align fields
         * of this WaveAudioEssenceDescriptor
         */
        public int hashCode()
        {
            return this.audio_sampling_rate.hashCode() + this.channelcount.hashCode() + this.quantization_bits.hashCode();
        }

        /**
         * A method that returns a string representation of a GenericSoundEssenceDescriptorBO object
         * for use by derived classes
         *
         * @return string representing the object
         */
        public String toString()
        {
            StringBuilder sb = new StringBuilder();
            sb.append(String.format("================== %s ======================%n", GenericSoundEssenceDescriptor.class.getSimpleName()));
            sb.append(this.header.toString());
            sb.append(String.format("instance_uid = 0x%02x%02x%02x%02x%02x%02x%02x%02x%02x%02x%02x%02x%02x%02x%02x%02x%n",
                    this.instance_uid[0], this.instance_uid[1], this.instance_uid[2], this.instance_uid[3],
                    this.instance_uid[4], this.instance_uid[5], this.instance_uid[6], this.instance_uid[7],
                    this.instance_uid[8], this.instance_uid[9], this.instance_uid[10], this.instance_uid[11],
                    this.instance_uid[12], this.instance_uid[13], this.instance_uid[14], this.instance_uid[15]));
            sb.append("================== SampleRate ======================\n");
            sb.append(this.sample_rate.toString());
            sb.append(String.format("essence_container = %s%n", this.essence_container.toString()));
            sb.append("================== AudioSamplingRate ======================\n");
            sb.append(this.audio_sampling_rate.toString());
            sb.append(String.format("channelcount = %d%n", this.channelcount));
            sb.append(String.format("quantization_bits = %d%n", this.quantization_bits));
            if (this.sound_essence_coding != null)
            {
                sb.append(String.format("sound_essence_coding = %s%n", this.sound_essence_coding.toString()));
            }
            if (this.electro_spatial_formulation != null)
            {
                sb.append(String.format("electro_spatial_formulation = %s%n", this.electro_spatial_formulation.toString()));
            }
            return sb.toString();
        }
    }
}<|MERGE_RESOLUTION|>--- conflicted
+++ resolved
@@ -181,11 +181,7 @@
          * Constructor for a File descriptor ByteObject.
          *
          * @param header the MXF KLV header (Key and Length field)
-<<<<<<< HEAD
-         * @param imfErrorLogger logger object
-=======
          * @param imfErrorLogger logger for recording any parsing errors
->>>>>>> cafae801
          */
         public GenericSoundEssenceDescriptorBO(final KLVPacket.Header header, IMFErrorLogger imfErrorLogger) {
             super(header);
