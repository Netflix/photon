--- conflicted
+++ resolved
@@ -48,13 +48,6 @@
         add("Xsiz");
         add("Ysiz");
         add("Csiz");
-<<<<<<< HEAD
-        //App #5 ACES
- //       add("TargetFrameAncillaryResourceID");
-//        add("ACESPictureSubDescriptorInstanceID");
-        add("ACESPictureSubDescriptor");
-        add("TargetFrameSubDescriptor");
-=======
         add("J2CLayout");
         add("RGBAComponent");
         add("Code");
@@ -66,7 +59,6 @@
         add("YRSiz");
         add("AudioSampleRate");
         add("QuantizationBits");
->>>>>>> 22f80172
     }};
 
     //To prevent instantiation
