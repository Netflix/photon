plugins {
    id 'nebula.netflixoss' version '11.1.1'
    id 'java'
    id 'pmd'
    id 'com.github.spotbugs' version "4.4.4"
    id 'jacoco'
}

group = 'com.netflix.photon'

javadoc {
    options.encoding = 'UTF-8'
}

configurations {
    jaxb
}

def generated_dir = "generated"
def xsd_dir = "src/main/resources/org"

task generateSources(type:JavaExec) {
    inputs.dir "$xsd_dir"
    outputs.dir "$generated_dir"
    classpath configurations.jaxb
    mainClass = 'com.sun.tools.xjc.XJCFacade'
    args "-d", "$generated_dir", "$xsd_dir"
}

compileJava {
    options.encoding = 'UTF-8'
    dependsOn generateSources
}

if (JavaVersion.current().isJava8Compatible()) {
    allprojects {
        tasks.withType(Javadoc) {
        options.addStringOption('Xdoclint:none', '-quiet')
        }
    }
}

repositories {
    mavenCentral()
    /**
     * Following represents the location of SNAPSHOTS of RegXMLLib. It should be enabled only when
     * necessary to verify changes to the library that are not yet committed to Maven Central.
     */
    /*maven {
        url "https://oss.sonatype.org/content/repositories/snapshots/"
    }*/
}

spotbugsMain {
    enabled = true
    excludeFilter = file("codequality/findbugs-excludeFilter-GeneratedCode.xml")
    reports {
        xml.enabled = false
        html.enabled = true
    }
}
spotbugsTest {
    enabled = false
}

pmd {
    ignoreFailures = false
    ruleSets = [] // This overwrites the rules that are being added
    ruleSetFiles = files("${project.rootDir}/codequality/pmd/ruleset.xml")
}

sourceSets {
    main {
        java {
            srcDir 'generated'
        }
    }
}

javadoc {

    /**
     * Following suppresses creation of javadoc for auto-generated code
     */
    exclude "**/org/smpte_ra/schemas/**"
    exclude "**/org/w3/_2000/_09/xmldsig_/**"
}

dependencies {
    jaxb "org.glassfish.jaxb:jaxb-xjc:2.2.11"

    compileOnly "com.github.spotbugs:spotbugs-annotations:${spotbugs.toolVersion.get()}"
    compileOnly "org.slf4j:slf4j-api:latest.release"

    /**
     * Following includes the RegXMLLib dependency from Maven Central.
     */
    implementation "com.sandflow:regxmllib:1.1.3"
    /**
     * Following should be enabled and the above should be disabled
     * when necessary to verify changes to the RegXMLLib library that are
     * not yet committed to Maven Central.
     */
    /*compile "com.sandflow:regxmllib:${revRegXMLSNAPSHOT}"*/
    testImplementation "org.mockito:mockito-core:3.3+"
    testImplementation "org.testng:testng:7.5+"
<<<<<<< HEAD
    implementation "org.slf4j:slf4j-simple:latest.release"
=======
    implementation "org.slf4j:slf4j-simple:1.7.2"
    implementation "org.slf4j:slf4j-api:1.7.2"


    // JAX-B dependencies for JDK 9+
    implementation "jakarta.xml.bind:jakarta.xml.bind-api:2.3.2"
    implementation "org.glassfish.jaxb:jaxb-runtime:2.3.2"
>>>>>>> 9c0f01e6
}

test {
    useTestNG()
    testLogging {
        events 'started', 'skipped', 'passed', 'failed'
    }
}

/**
 * This task should include all the dependencies as a part of the build process
 */
task getDependencies(type: Copy) {
  from sourceSets.main.runtimeClasspath
  into 'build/libs/'
}

jacocoTestReport {
    reports {
        xml.enabled true
        html.enabled false
    }
}

//Following line will enable including compile time dependencies as a part of the
//compile and build process.
//assemble.dependsOn getDependencies
java {
    toolchain {
        languageVersion = JavaLanguageVersion.of(8)
    }
}<|MERGE_RESOLUTION|>--- conflicted
+++ resolved
@@ -104,9 +104,6 @@
     /*compile "com.sandflow:regxmllib:${revRegXMLSNAPSHOT}"*/
     testImplementation "org.mockito:mockito-core:3.3+"
     testImplementation "org.testng:testng:7.5+"
-<<<<<<< HEAD
-    implementation "org.slf4j:slf4j-simple:latest.release"
-=======
     implementation "org.slf4j:slf4j-simple:1.7.2"
     implementation "org.slf4j:slf4j-api:1.7.2"
 
@@ -114,7 +111,6 @@
     // JAX-B dependencies for JDK 9+
     implementation "jakarta.xml.bind:jakarta.xml.bind-api:2.3.2"
     implementation "org.glassfish.jaxb:jaxb-runtime:2.3.2"
->>>>>>> 9c0f01e6
 }
 
 test {
